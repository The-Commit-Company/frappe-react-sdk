--- conflicted
+++ resolved
@@ -75,12 +75,8 @@
     "vitest": "^0.23.1"
   },
   "dependencies": {
-<<<<<<< HEAD
     "dexie": "^3.2.2",
-    "frappe-js-sdk": "^1.1.15",
-=======
     "frappe-js-sdk": "^1.1.17",
->>>>>>> c3e0aab3
     "react": ">=17.x",
     "swr": "^2.0.0"
   },
