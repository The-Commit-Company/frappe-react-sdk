{
  "name": "frappe-react-sdk",
  "description": "React hooks for Frappe Framework",
  "version": "1.0.25",
  "license": "MIT",
  "author": {
    "name": "Nikhil Kothari",
    "email": "nik.kothari22@live.com"
  },
  "bugs": {
    "url": "https://github.com/nikkothari22/frappe-react-sdk/issues"
  },
  "homepage": "https://github.com/nikkothari22/frappe-react-sdk#readme",
  "keywords": [
    "Frappe",
    "React",
    "hooks"
  ],
  "files": [
    "dist",
    "README.md"
  ],
  "types": "./dist/index.d.ts",
  "main": "./dist/frappe-react-sdk.umd.js",
  "module": "./dist/frappe-react-sdk.es.js",
  "exports": {
    ".": {
      "import": "./dist/frappe-react-sdk.es.js",
      "require": "./dist/frappe-react-sdk.umd.js"
    }
  },
  "scripts": {
    "dev": "vite",
    "build": "tsc && vite build",
    "preview": "vite preview",
    "prepare": "npm run build"
  },
  "browserslist": {
    "production": [
      ">0.2%",
      "not dead",
      "not op_mini all"
    ],
    "development": [
      "last 1 chrome version",
      "last 1 firefox version",
      "last 1 safari version"
    ]
  },
  "peerDependencies": {
    "react": ">=17.x",
    "swr": "^2.0.0"
  },
  "repository": {
    "type": "git",
    "url": "git+https://github.com/nikkothari22/frappe-react-sdk.git"
  },
  "devDependencies": {
    "@testing-library/dom": "^8.17.1",
    "@testing-library/react": "^13.4.0",
    "@types/react": "^18.0.17",
    "@types/react-dom": "^18.0.6",
    "@vitejs/plugin-react": "^2.1.0",
    "c8": "^7.12.0",
    "eslint": "^8.23.0",
    "eslint-plugin-react": "^7.31.8",
    "eslint-plugin-react-hooks": "4.6.0",
    "jsdom": "^20.0.0",
    "react": "^18.2.0",
    "react-dom": "^18.2.0",
    "react-test-renderer": "^18.2.0",
    "typescript": "^4.6.4",
    "vite": "^3.1.0",
    "vite-plugin-dts": "^1.4.1",
    "vitest": "^0.23.1"
  },
  "dependencies": {
<<<<<<< HEAD
    "@types/socket.io-client": "^3.0.0",
    "frappe-js-sdk": "^1.1.15",
=======
    "frappe-js-sdk": "^1.1.17",
>>>>>>> c3e0aab3
    "react": ">=17.x",
    "socket.io-client": "^4.5.4",
    "swr": "^2.0.0"
  },
  "eslintConfig": {
    "env": {
      "browser": true,
      "node": true,
      "es2020": true
    },
    "extends": [
      "eslint:recommended",
      "plugin:react/recommended"
    ],
    "parserOptions": {
      "sourceType": "module"
    }
  }
}<|MERGE_RESOLUTION|>--- conflicted
+++ resolved
@@ -75,12 +75,8 @@
     "vitest": "^0.23.1"
   },
   "dependencies": {
-<<<<<<< HEAD
     "@types/socket.io-client": "^3.0.0",
-    "frappe-js-sdk": "^1.1.15",
-=======
     "frappe-js-sdk": "^1.1.17",
->>>>>>> c3e0aab3
     "react": ">=17.x",
     "socket.io-client": "^4.5.4",
     "swr": "^2.0.0"
